--- conflicted
+++ resolved
@@ -520,28 +520,6 @@
     trial_obj = trial(state=0)
     # Specify processes and connections.
     processes = \
-<<<<<<< HEAD
-        {
-            'get_source_data_and_compute_process': {
-                'in_stream_names_types': [('in', 'i')],
-                'out_stream_names_types': [('out', 'i')],
-                'compute_func': f,
-                'sources': {
-                    'acceleration': {
-                        'type': 'i',
-                        'func': source_thread_target
-                    }
-                },
-                'actuators': {}
-            },
-            'aggregate_and_output_process': {
-                'in_stream_names_types': [('in', 'i')],
-                'out_stream_names_types': [],
-                'compute_func': g,
-                'sources': {},
-                'actuators': {}
-            }
-=======
       {
         'get_source_data_and_compute_process':
            {'in_stream_names_types': [('in', 'i')],
@@ -563,7 +541,6 @@
             'sources': {},
             'actuators': {}
            }
->>>>>>> b75c8d9a
       }
     
     connections = \
@@ -578,16 +555,9 @@
 
     multicore(processes, connections)
 
-<<<<<<< HEAD
-=======
     print ('val is ', obj.value)
     print ('trial_obj.state is ', trial_obj.state)
 
 
 if __name__ == '__main__':
-    test_1()
- 
->>>>>>> b75c8d9a
-
-if __name__ == '__main__':
     test_1()